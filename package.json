{
  "name": "simpl-schema",
  "version": "0.3.1",
  "description": "A schema validation package that supports direct validation of MongoDB update modifier objects.",
  "author": "Eric Dobbertin <aldeed@gmail.com>",
  "license": "MIT",
  "repository": {
    "type": "git",
    "url": "https://github.com/aldeed/node-simple-schema.git"
  },
  "bugs": {
    "url": "https://github.com/aldeed/node-simple-schema/issues"
  },
  "homepage": "https://github.com/aldeed/node-simple-schema",
  "files": [
    "dist",
    "LICENSE",
    "README.md"
  ],
  "main": "./dist/main.js",
  "scripts": {
    "build": "rm -rf dist/** && babel lib --out-dir dist --ignore *.tests.js,testHelpers/*",
    "lint": "eslint .",
    "lint:fix": "eslint . --fix || true",
    "prepublish": "npm test && npm run build",
    "test": "mocha --compilers js:babel-core/register --recursive \"lib/**/*.tests.js\"",
    "test:watch": "npm test -- --watch"
  },
  "dependencies": {
    "clone": "1.0.2",
<<<<<<< HEAD
    "deep-extend": "0.4.1",
    "lodash.find": "^4.6.0",
    "lodash.findwhere": "^3.1.0",
    "lodash.foreach": "^4.5.0",
    "lodash.includes": "^4.3.0",
    "lodash.isempty": "^4.4.0",
    "lodash.isobject": "^3.0.2",
    "lodash.omit": "^4.5.0",
    "lodash.pick": "^4.4.0",
    "lodash.union": "^4.6.0",
    "lodash.uniq": "^4.5.0",
=======
    "extend": "3.0.1",
>>>>>>> cfab13cb
    "message-box": "0.0.2",
    "mongo-object": "0.0.2"
  },
  "devDependencies": {
    "babel-cli": "^6.10.1",
    "babel-core": "^6.9.1",
    "babel-eslint": "^6.0.4",
    "babel-preset-es2015": "^6.9.0",
    "babel-preset-react": "^6.5.0",
    "babel-preset-stage-0": "^6.5.0",
    "eslint": "^2.13.0",
    "eslint-config-airbnb": "^9.0.1",
    "eslint-plugin-import": "^1.7.0",
    "eslint-plugin-jsx-a11y": "^1.5.3",
    "eslint-plugin-react": "^5.2.2",
    "expect": "^1.20.1",
    "mocha": "^2.5.3"
  }
}<|MERGE_RESOLUTION|>--- conflicted
+++ resolved
@@ -28,7 +28,6 @@
   },
   "dependencies": {
     "clone": "1.0.2",
-<<<<<<< HEAD
     "deep-extend": "0.4.1",
     "lodash.find": "^4.6.0",
     "lodash.findwhere": "^3.1.0",
@@ -37,12 +36,11 @@
     "lodash.isempty": "^4.4.0",
     "lodash.isobject": "^3.0.2",
     "lodash.omit": "^4.5.0",
+    "lodash.without": "^4.4.0",
     "lodash.pick": "^4.4.0",
     "lodash.union": "^4.6.0",
     "lodash.uniq": "^4.5.0",
-=======
     "extend": "3.0.1",
->>>>>>> cfab13cb
     "message-box": "0.0.2",
     "mongo-object": "0.0.2"
   },
