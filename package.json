--- conflicted
+++ resolved
@@ -27,18 +27,16 @@
     "test:watch": "npm test -- --watch"
   },
   "dependencies": {
-<<<<<<< HEAD
     "clone": "^2.1.1",
     "extend": "^3.0.1",
     "message-box": "^0.1.1",
     "mongo-object": "^0.0.3",
-    "underscore": "^1.8.3"
-=======
-    "clone": "1.0.2",
+    "underscore": "^1.8.3",
     "deep-extend": "0.4.1",
     "lodash.find": "^4.6.0",
     "lodash.findwhere": "^3.1.0",
     "lodash.foreach": "^4.5.0",
+    "lodash.every": "^4.6.0",
     "lodash.includes": "^4.3.0",
     "lodash.isempty": "^4.4.0",
     "lodash.isobject": "^3.0.2",
@@ -46,11 +44,7 @@
     "lodash.without": "^4.4.0",
     "lodash.pick": "^4.4.0",
     "lodash.union": "^4.6.0",
-    "lodash.uniq": "^4.5.0",
-    "extend": "3.0.1",
-    "message-box": "0.0.2",
-    "mongo-object": "0.0.2"
->>>>>>> bc38ba93
+    "lodash.uniq": "^4.5.0"
   },
   "devDependencies": {
     "babel-cli": "^6.10.1",
