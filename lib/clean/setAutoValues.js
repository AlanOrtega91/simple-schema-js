--- conflicted
+++ resolved
@@ -36,11 +36,7 @@
 
     let doUnset = false;
 
-<<<<<<< HEAD
-    if (_.isArray(getFieldInfo(fieldParentName.slice(0, -1)).value)) {
-=======
     if (Array.isArray(getFieldInfo(fieldParentName.slice(0,-1)).value)) {
->>>>>>> bc38ba93
       if (isNaN(this.key.split('.').slice(-1).pop())) {
         // parent is an array, but the key to be set is not an integer (see issue #80)
         return;
