import extend from 'extend';
import MongoObject from 'mongo-object';
import forEach from 'lodash.foreach';
import without from 'lodash.without';
import omit from 'lodash.omit';
import pick from 'lodash.pick';
import uniq from 'lodash.uniq';
import MessageBox from 'message-box';
import includes from 'lodash.includes';
import clone from 'clone';
import humanize from './humanize.js';
import ValidationContext from './ValidationContext';
import SimpleSchemaGroup from './SimpleSchemaGroup';
import regExpObj from './regExp';
import clean from './clean';
import expandShorthand from './expandShorthand';
import { forEachKeyAncestor } from './utility';
import defaultMessages from './defaultMessages';

// Exported for tests
export const schemaDefinitionOptions = [
  'type',
  'label',
  'optional',
  'required',
  'autoValue',
  'defaultValue',
];

const oneOfProps = [
  'type',
  'min',
  'max',
  'minCount',
  'maxCount',
  'allowedValues',
  'exclusiveMin',
  'exclusiveMax',
  'regEx',
  'custom',
  'blackbox',
  'trim',
];

const propsThatCanBeFunction = [
  'label',
  'optional',
  'min',
  'max',
  'minCount',
  'maxCount',
  'allowedValues',
  'exclusiveMin',
  'exclusiveMax',
  'regEx',
];

class SimpleSchema {
  constructor(schema = {}, options = {}) {
    // Stash the options object
    this._constructorOptions = { ...options };
    if (this._constructorOptions.humanizeAutoLabels !== false) this._constructorOptions.humanizeAutoLabels = true;

    // Custom validators for this instance
    this._validators = [];
    this._docValidators = [];

    // Named validation contexts
    this._validationContexts = {};

    // Schema-level defaults for cleaning
    this._cleanOptions = {
      filter: true,
      autoConvert: true,
      removeEmptyStrings: true,
      trimStrings: true,
      getAutoValues: true,
      removeNullsFromArrays: false,
      extendAutoValueContext: {},
      ...options.clean,
    };

    // Clone, expanding shorthand, and store the schema object in this._schema
    this._schema = {};
    this.extend(schema);

    // Define default validation error messages
    this.messageBox = new MessageBox(clone(defaultMessages));

    this.version = SimpleSchema.version;
  }

  findFirstAncestorSimpleSchema(key, func) {
    const genericKey = MongoObject.makeKeyGeneric(key);

    let foundSchema = false;
    forEachKeyAncestor(genericKey, (ancestor) => {
      if (foundSchema) return; // skip remaining once we've found it
      const def = this._schema[ancestor];
      if (!def) return;
      def.type.definitions.forEach(typeDef => {
        if (typeDef.type instanceof SimpleSchema) {
          func(typeDef.type, ancestor, genericKey.slice(ancestor.length + 1));
          foundSchema = true;
        }
      });
    });

    return foundSchema;
  }

  /**
   * Returns whether the obj is a SimpleSchema object.
   * @param {Object} [obj] An object to test
   * @returns {Boolean} True if the given object appears to be a SimpleSchema instance
   */
  static isSimpleSchema(obj) {
    return (obj && (obj instanceof SimpleSchema || obj._schema));
  }

  /**
   * @param {String} [key] One specific or generic key for which to get the schema.
   * @returns {Object} The entire schema object or just the definition for one key.
   *
   * Note that this returns the raw, unevaluated definition object. Use `getDefinition`
   * if you want the evaluated definition, where any properties that are functions
   * have been run to produce a result.
   */
  schema(key) {
    if (!key) return this._schema;

    const genericKey = MongoObject.makeKeyGeneric(key);
    let keySchema = this._schema[genericKey];

    // If not defined in this schema, see if it's defined in a subschema
    if (!keySchema) {
      this.findFirstAncestorSimpleSchema(key, (simpleSchema, ancestor, subSchemaKey) => {
        keySchema = simpleSchema.schema(subSchemaKey);
      });
    }

    return keySchema;
  }

  /**
   * @returns {Object} The entire schema object with subschemas merged. This is the
   * equivalent of what schema() returned in SimpleSchema < 2.0
   *
   * Note that this returns the raw, unevaluated definition object. Use `getDefinition`
   * if you want the evaluated definition, where any properties that are functions
   * have been run to produce a result.
   */
  mergedSchema() {
    const mergedSchema = {};

    forEach(this._schema, (keySchema, key) => {
      mergedSchema[key] = keySchema;

      keySchema.type.definitions.forEach(typeDef => {
        if (!(SimpleSchema.isSimpleSchema(typeDef.type))) return;
        forEach(typeDef.type.mergedSchema(), (subKeySchema, subKey) => {
          mergedSchema[`${key}.${subKey}`] = subKeySchema;
        });
      });
    });

    return mergedSchema;
  }

  /**
   * Returns the evaluated definition for one key in the schema
   *
   * @param {String} key Generic or specific schema key
   * @param {Array(String)} [propList] Array of schema properties you need; performance optimization
   * @param {Object} [functionContext] The context to use when evaluating schema options that are functions
   * @returns {Object} The schema definition for the requested key
   */
  getDefinition(key, propList, functionContext) {
    const defs = this.schema(key);
    if (!defs) return;

    const getPropIterator = obj => {
      return (val, prop) => {
        if (Array.isArray(propList) && !includes(propList, prop)) return;
        // For any options that support specifying a function, evaluate the functions
        if (propsThatCanBeFunction.indexOf(prop) > -1 && typeof val === 'function') {
          obj[prop] = val.call(functionContext || {});
          // Inflect label if undefined
          if (prop === 'label' && typeof obj[prop] !== 'string') obj[prop] = inflectedLabel(key, this._constructorOptions.humanizeAutoLabels);
        } else {
          obj[prop] = val;
        }
      };
    };

    const result = {};
    forEach(defs, getPropIterator(result));

    // Resolve all the types and convert to a normal array to make it easier
    // to use.
    if (defs.type) {
      result.type = defs.type.definitions.map(typeDef => {
        const newTypeDef = {};
        forEach(typeDef, getPropIterator(newTypeDef));
        return newTypeDef;
      });
    }

    return result;
  }

  /**
   * Returns a string identifying the best guess data type for a key. For keys
   * that allow multiple types, the first type is used. This can be useful for
   * building forms.
   *
   * @param {String} key Generic or specific schema key
   * @returns {String} A type string. One of:
   *  string, number, boolean, date, object, stringArray, numberArray, booleanArray,
   *  dateArray, objectArray
   */
  getQuickTypeForKey(key) {
    let type;

    const fieldSchema = this.schema(key);
    if (!fieldSchema) return;

    const fieldType = fieldSchema.type.singleType;

    if (fieldType === String) {
      type = 'string';
    } else if (fieldType === Number || fieldType === SimpleSchema.Integer) {
      type = 'number';
    } else if (fieldType === Boolean) {
      type = 'boolean';
    } else if (fieldType === Date) {
      type = 'date';
    } else if (fieldType === Array) {
      const arrayItemFieldSchema = this.schema(`${key}.$`);
      if (!arrayItemFieldSchema) return;

      const arrayItemFieldType = arrayItemFieldSchema.type.singleType;
      if (arrayItemFieldType === String) {
        type = 'stringArray';
      } else if (arrayItemFieldType === Number || arrayItemFieldType === SimpleSchema.Integer) {
        type = 'numberArray';
      } else if (arrayItemFieldType === Boolean) {
        type = 'booleanArray';
      } else if (arrayItemFieldType === Date) {
        type = 'dateArray';
      } else if (arrayItemFieldType === Object || SimpleSchema.isSimpleSchema(arrayItemFieldType)) {
        type = 'objectArray';
      }
    } else if (fieldType === Object) {
      type = 'object';
    }

    return type;
  }

  /**
   * Given a key that is an Object, returns a new SimpleSchema instance scoped to that object.
   *
   * @param {String} key Generic or specific schema key
   */
  getObjectSchema(key) {
    const newSchemaDef = {};
    const genericKey = MongoObject.makeKeyGeneric(key);
    const searchString = `${genericKey}.`;

    forEach(this.mergedSchema(), (val, k) => {
      if (k.indexOf(searchString) === 0) {
        newSchemaDef[k.slice(searchString.length)] = val;
      }
    });

    return new SimpleSchema(newSchemaDef);
  }

  // Returns an array of all the autovalue functions, including those in subschemas all the
  // way down the schema tree
  autoValueFunctions() {
    let result = [];

    function addFuncs(autoValues, closestSubschemaFieldName) {
      forEach(autoValues, (func, fieldName) => {
        result.push({
          func,
          fieldName,
          closestSubschemaFieldName,
        });
      });
    }

    addFuncs(this._autoValues, '');

    forEach(this._schema, (keySchema, key) => {
      keySchema.type.definitions.forEach(typeDef => {
        if (!(SimpleSchema.isSimpleSchema(typeDef.type))) return;
        result = result.concat(typeDef.type.autoValueFunctions().map(({
          func,
          fieldName,
          closestSubschemaFieldName,
        }) => {
          return {
            func,
            fieldName: `${key}.${fieldName}`,
            closestSubschemaFieldName: closestSubschemaFieldName.length ? `${key}.${closestSubschemaFieldName}` : key,
          };
        }));
      });
    });

    return result;
  }

  // Returns an array of all the blackbox keys, including those in subschemas
  blackboxKeys() {
    const blackboxKeys = this._blackboxKeys;
    forEach(this._schema, (keySchema, key) => {
      keySchema.type.definitions.forEach(typeDef => {
        if (!(SimpleSchema.isSimpleSchema(typeDef.type))) return;
        typeDef.type._blackboxKeys.forEach(blackboxKey => {
          blackboxKeys.push(`${key}.${blackboxKey}`);
        });
      });
    });
    return uniq(blackboxKeys);
  }

  // Check if the key is a nested dot-syntax key inside of a blackbox object
  keyIsInBlackBox(key) {
    let isInBlackBox = false;
    forEachKeyAncestor(MongoObject.makeKeyGeneric(key), (ancestor, remainder) => {
      if (this._blackboxKeys.indexOf(ancestor) > -1) {
        isInBlackBox = true;
      } else {
        const testKeySchema = this.schema(ancestor);
        if (testKeySchema) {
          testKeySchema.type.definitions.forEach(typeDef => {
            if (!(SimpleSchema.isSimpleSchema(typeDef.type))) return;
            if (typeDef.type.keyIsInBlackBox(remainder)) isInBlackBox = true;
          });
        }
      }
    });
    return isInBlackBox;
  }

  // Returns true if key is explicitly allowed by the schema or implied
  // by other explicitly allowed keys.
  // The key string should have $ in place of any numeric array positions.
  allowsKey(key) {
    // Loop through all keys in the schema
    return this._schemaKeys.some(loopKey => {
      // If the schema key is the test key, it's allowed.
      if (loopKey === key) return true;

      const fieldSchema = this.schema(loopKey);
      const compare1 = key.slice(0, loopKey.length + 2);
      const compare2 = compare1.slice(0, -1);

      // Blackbox and subschema checks are needed only if key starts with
      // loopKey + a dot
      if (compare2 !== `${loopKey}.`) return false;

      // Black box handling
      if (this._blackboxKeys.indexOf(loopKey) > -1) {
        // If the test key is the black box key + ".$", then the test
        // key is NOT allowed because black box keys are by definition
        // only for objects, and not for arrays.
        return compare1 !== `${loopKey}.$`;
      }

      // Subschemas
      let allowed = false;
      const subKey = key.slice(loopKey.length + 1);
      fieldSchema.type.definitions.forEach(typeDef => {
        if (!(SimpleSchema.isSimpleSchema(typeDef.type))) return;
        if (typeDef.type.allowsKey(subKey)) allowed = true;
      });
      return allowed;
    });
  }

  /**
   * Returns all the child keys for the object identified by the generic prefix,
   * or all the top level keys if no prefix is supplied.
   *
   * @param {String} [keyPrefix] The Object-type generic key for which to get child keys. Omit for
   *   top-level Object-type keys
   * @returns {[[Type]]} [[Description]]
   */
  objectKeys(keyPrefix) {
    if (!keyPrefix) return this._firstLevelSchemaKeys;
    return this._objectKeys[`${keyPrefix}.`] || [];
  }

  /**
   * Extends this schema with another schema, key by key.
   *
   * @param {SimpleSchema|Object} schema
   * @returns The SimpleSchema instance (chainable)
   */
  extend(schema = {}) {
    let schemaObj;
    if (SimpleSchema.isSimpleSchema(schema)) {
      schemaObj = schema._schema;
      // Merge the validators
      this._validators = this._validators.concat(schema._validators);
      this._docValidators = this._docValidators.concat(schema._docValidators);
      // Merge the clean options
      this._cleanOptions = extend(true, {}, this._cleanOptions, schema._cleanOptions);
    } else {
      schemaObj = expandShorthand(schema);
    }

    // Update all of the information cached on the instance
    _.each(schemaObj, (definition, fieldName) => {
      definition = clone(definition);
      standardizeDefinition(definition);

      // Merge/extend with any existing definition
      if (this._schema[fieldName]) {
        if (!this._schema.hasOwnProperty(fieldName)) {
          // fieldName is actually a method from Object itself!
          throw new Error(`${fieldName} key is actually the name of a method on Object, please rename it`);
        }
        this._schema[fieldName] = {
          ...this._schema[fieldName],
          ...(_.omit(definition, 'type')),
        };
        if (definition.type) this._schema[fieldName].type.extend(definition.type);
      } else {
        this._schema[fieldName] = definition;
      }

      checkAndScrubDefinition(fieldName, this._schema[fieldName], this._constructorOptions, schemaObj);
    });

    checkSchemaOverlap(this._schema);

    // Set/Reset all of these
    this._schemaKeys = [];
    this._autoValues = {};
    this._blackboxKeys = [];
    this._firstLevelSchemaKeys = [];
    this._depsLabels = {};
    this._objectKeys = {};

    // Update all of the information cached on the instance
    forEach(this._schema, (definition, fieldName) => {
      // Keep list of all keys for speedier checking
      this._schemaKeys.push(fieldName);

      // Keep list of all top level keys
      if (fieldName.indexOf('.') === -1) this._firstLevelSchemaKeys.push(fieldName);

      // Initialize label reactive dependency (Meteor only)
      if (this._constructorOptions.tracker) {
        this._depsLabels[fieldName] = new this._constructorOptions.tracker.Dependency();
      }

      // Keep list of all blackbox keys for passing to MongoObject constructor
      // XXX For now if any oneOf type is blackbox, then the whole field is.
      _.every(definition.type.definitions, (oneOfDef) => {
        if (oneOfDef.blackbox === true) {
          this._blackboxKeys.push(fieldName);
          return false; // exit loop
        }
        return true;
      });

      // Keep list of autoValue functions by key
      if (definition.autoValue) this._autoValues[fieldName] = definition.autoValue;
    });

    // Store child keys keyed by parent. This needs to be done recursively to handle
    // subschemas.
    const setObjectKeys = (curSchema, schemaParentKey) => {
      forEach(curSchema, (definition, fieldName) => {
        fieldName = schemaParentKey ? `${schemaParentKey}.${fieldName}` : fieldName;
        if (fieldName.indexOf('.') > -1 && fieldName.slice(-2) !== '.$') {
          const parentKey = fieldName.slice(0, fieldName.lastIndexOf('.'));
          const parentKeyWithDot = `${parentKey}.`;
          this._objectKeys[parentKeyWithDot] = this._objectKeys[parentKeyWithDot] || [];
          this._objectKeys[parentKeyWithDot].push(fieldName.slice(fieldName.lastIndexOf('.') + 1));
        }

        // If the current field is a nested SimpleSchema,
        // iterate over the child fields and cache their properties as well
        definition.type.definitions.forEach(({ type }) => {
          if (SimpleSchema.isSimpleSchema(type)) {
            setObjectKeys(type._schema, fieldName);
          }
        });
      });
    };

    setObjectKeys(this._schema);

    return this;
  }

  getAllowedValuesForKey(key) {
    // For array fields, `allowedValues` is on the array item definition
    if (this.allowsKey(`${key}.$`)) {
      key = `${key}.$`;
    }

    const defs = this.getDefinition(key, ['allowedValues']);

    return defs && defs.type[0].allowedValues;
  }

  newContext() {
    return new ValidationContext(this);
  }

  namedContext(name) {
    if (typeof name !== 'string') name = 'default';
    if (!this._validationContexts[name]) {
      this._validationContexts[name] = new SimpleSchema.ValidationContext(this);
    }
    return this._validationContexts[name];
  }

  addValidator(func) {
    this._validators.push(func);
  }

  addDocValidator(func) {
    this._docValidators.push(func);
  }

  /**
   * @param obj {Object|Object[]} Object or array of objects to validate.
   * @param [options] {Object} Same options object that ValidationContext#validate takes
   *
   * Throws an Error with name `ClientError` and `details` property containing the errors.
   */
  validate(obj, options) {
    // For Meteor apps, `check` option can be passed to silence audit-argument-checks
    if (typeof this._constructorOptions.check === 'function') {
      // Call check but ignore the error
      try { this._constructorOptions.check(obj); } catch (e) { /* ignore error */ }
    }

    // obj can be an array, in which case we validate each object in it and
    // throw as soon as one has an error
    const objects = Array.isArray(obj) ? obj : [obj];
    objects.forEach(oneObj => {
      const validationContext = this.newContext();
      const isValid = validationContext.validate(oneObj, options);

      if (isValid) return;

      const errors = validationContext.validationErrors();

      // In order for the message at the top of the stack trace to be useful,
      // we set it to the first validation error message.
      const message = this.messageForError(errors[0]);

      const error = new Error(message);

      error.name = error.errorType = 'ClientError';
      error.error = 'validation-error';

      // Add meaningful error messages for each validation error.
      // Useful for display messages when using 'mdg:validated-method'.
      error.details = errors.map(errorDetail => ({ ...errorDetail, message: this.messageForError(errorDetail) }));

      // The primary use for the validationErrorTransform is to convert the
      // vanilla Error into a Meteor.Error until DDP is able to pass
      // vanilla errors back to the client.
      if (typeof SimpleSchema.validationErrorTransform === 'function') {
        throw SimpleSchema.validationErrorTransform(error);
      } else {
        throw error;
      }
    });
  }

  /**
   * @param obj {Object} Object to validate.
   * @param [options] {Object} Same options object that ValidationContext#validate takes
   *
   * Returns a Promise that resolves with the errors
   */
  validateAndReturnErrorsPromise(obj, options) {
    const validationContext = this.newContext();
    const isValid = validationContext.validate(obj, options);

    if (isValid) return Promise.resolve([]);

    // Add the `message` prop
    const errors = validationContext.validationErrors().map((errorDetail) => {
      return { ...errorDetail, message: this.messageForError(errorDetail) };
    });

    return Promise.resolve(errors);
  }

  validator(options = {}) {
    return (obj) => {
      const optionsClone = { ...options };
      if (options.clean === true) {
        // Do this here and pass into both functions for better performance
        optionsClone.mongoObject = new MongoObject(obj, this.blackboxKeys());
        this.clean(obj, optionsClone);
      }
      if (options.returnErrorsPromise) {
        return this.validateAndReturnErrorsPromise(obj, optionsClone);
      }
      return this.validate(obj, optionsClone);
    };
  }

  getFormValidator(options = {}) {
    return this.validator({ ...options, returnErrorsPromise: true });
  }

  clean(...args) {
    return clean(this, ...args);
  }

  /**
   * Change schema labels on the fly, causing mySchema.label computation
   * to rerun. Useful when the user changes the language.
   *
   * @param {Object} labels A dictionary of all the new label values, by schema key.
   */
  labels(labels) {
    forEach(labels, (label, key) => {
      if (typeof label !== 'string' && typeof label !== 'function') return;
      if (!this._schema.hasOwnProperty(key)) return;

      this._schema[key].label = label;
      this._depsLabels[key] && this._depsLabels[key].changed();
    });
  }

  /**
   * Gets a field's label or all field labels reactively.
   *
   * @param {String} [key] The schema key, specific or generic.
   *   Omit this argument to get a dictionary of all labels.
   * @returns {String} The label
   */
  label(key) {
    // Get all labels
    if (key === null || key === undefined) {
      const result = {};
      forEach(this._schemaKeys, (schemaKey) => {
        result[schemaKey] = this.label(schemaKey);
      });
      return result;
    }

    // Get label for one field
    const def = this.getDefinition(key, ['label']);
    if (!def) return null;

    const genericKey = MongoObject.makeKeyGeneric(key);
    this._depsLabels[genericKey] && this._depsLabels[genericKey].depend();
    return def.label;
  }

  /**
   * Gets a field's property
   *
   * @param {String} [key] The schema key, specific or generic.
   *   Omit this argument to get a dictionary of all labels.
   * @param {String} [prop] Name of the property to get.
   *
   * @returns {any} The property value
   */
  get(key, prop) {
    const def = this.getDefinition(key, ['type', prop]);

    if (!def) return undefined;

    if (includes(schemaDefinitionOptions, prop)) {
      return def[prop];
    }

    return (def.type.find(props => props[prop]) || {})[prop];
  }

  // shorthand for getting defaultValue
  defaultValue(key) {
    return this.get(key, 'defaultValue');
  }

  // Returns a string message for the given error type and key. Passes through
  // to message-box pkg.
  messageForError(errorInfo) {
    const { name } = errorInfo;

    return this.messageBox.message(errorInfo, {
      context: {
        key: name, // backward compatibility

        // The call to this.label() establishes a reactive dependency, too
        label: this.label(name),
      },
    });
  }

  /**
   * @method SimpleSchema#pick
   * @param {[fields]} The list of fields to pick to instantiate the subschema
   * @returns {SimpleSchema} The subschema
   */
  pick = getPickOrOmit('pick');

  /**
   * @method SimpleSchema#omit
   * @param {[fields]} The list of fields to omit to instantiate the subschema
   * @returns {SimpleSchema} The subschema
   */
  omit = getPickOrOmit('omit');

  static version = 2;

  // If you need to allow properties other than those listed above, call this from your app or package
  static extendOptions(options) {
    // For backwards compatibility we still take an object here, but we only care about the names
    if (!Array.isArray(options)) options = Object.keys(options);
    options.forEach(option => {
      schemaDefinitionOptions.push(option);
    });
  }

  static defineValidationErrorTransform(transform) {
    if (typeof transform !== 'function') {
      throw new Error('SimpleSchema.defineValidationErrorTransform must be passed a function that accepts an Error and returns an Error');
    }
    SimpleSchema.validationErrorTransform = transform;
  }

  static validate(obj, schema, options) {
    // Allow passing just the schema object
    if (!(SimpleSchema.isSimpleSchema(schema))) {
      schema = new SimpleSchema(schema);
    }

    return schema.validate(obj, options);
  }

  static oneOf(...definitions) {
    return new SimpleSchemaGroup(...definitions);
  }

  static RegEx = regExpObj;

  // Global custom validators
  static _validators = [];
  static addValidator(func) {
    SimpleSchema._validators.push(func);
  }

  static _docValidators = [];
  static addDocValidator(func) {
    SimpleSchema._docValidators.push(func);
  }

  static ErrorTypes = {
    REQUIRED: 'required',
    MIN_STRING: 'minString',
    MAX_STRING: 'maxString',
    MIN_NUMBER: 'minNumber',
    MAX_NUMBER: 'maxNumber',
    MIN_NUMBER_EXCLUSIVE: 'minNumberExclusive',
    MAX_NUMBER_EXCLUSIVE: 'maxNumberExclusive',
    MIN_DATE: 'minDate',
    MAX_DATE: 'maxDate',
    BAD_DATE: 'badDate',
    MIN_COUNT: 'minCount',
    MAX_COUNT: 'maxCount',
    MUST_BE_INTEGER: 'noDecimal',
    VALUE_NOT_ALLOWED: 'notAllowed',
    EXPECTED_TYPE: 'expectedType',
    FAILED_REGULAR_EXPRESSION: 'regEx',
    KEY_NOT_IN_SCHEMA: 'keyNotInSchema',
  };

  static Integer = 'SimpleSchema.Integer';

  // Backwards compatibility
  static _makeGeneric = MongoObject.makeKeyGeneric;
  static ValidationContext = ValidationContext;

  static setDefaultMessages = (messages) => {
    extend(true, defaultMessages, messages);
  };
}

/*
 * PRIVATE
 */

<<<<<<< HEAD
=======
function mergeSchemas(schemas) {
  const mergedSchema = {};
  forEach(schemas, schema => {
    // Loop through and extend each individual field
    // definition. That way you can extend and overwrite
    // base field definitions.
    forEach(schema, (def, field) => {
      mergedSchema[field] = mergedSchema[field] || {};
      if (!(mergedSchema[field] instanceof SimpleSchemaGroup)) {
        if (def instanceof SimpleSchemaGroup) {
          mergedSchema[field] = def;
        } else {
          Object.assign(mergedSchema[field], def);
        }
      }
    });
  });
  return mergedSchema;
}

>>>>>>> bc38ba93
// Throws an error if any fields are `type` SimpleSchema but then also
// have subfields defined outside of that.
function checkSchemaOverlap(schema) {
  _.each(schema, (val, key) => {
  if (!val.type) throw new Error(`${key} key is missing "type"`);
    _.each(val.type.definitions, (def) => {
      if (!(SimpleSchema.isSimpleSchema(def.type))) return;

      forEach(def.type._schema, (subVal, subKey) => {
        const newKey = `${key}.${subKey}`;
        if (schema.hasOwnProperty(newKey)) {
          throw new Error(`The type for "${key}" is set to a SimpleSchema instance that defines "${key}.${subKey}", but the parent SimpleSchema instance also tries to define "${key}.${subKey}"`);
        }
      });
    });
  });
}

/**
 * @param {String} fieldName The full generic schema key
 * @param {Boolean} shouldHumanize Humanize it
 * @returns {String} A label based on the key
 */
function inflectedLabel(fieldName, shouldHumanize) {
  const pieces = fieldName.split('.');
  let label;
  do {
    label = pieces.pop();
  } while (label === '$' && pieces.length);
  return shouldHumanize ? humanize(label) : label;
}

function getDefaultAutoValueFunction(defaultValue) {
  return function defaultAutoValueFunction() {
    if (this.isSet) return;
    if (this.operator === null) return defaultValue;
    // We don't know whether it's an upsert, but if it's not, this seems to be ignored,
    // so this is a safe way to make sure the default value is added on upsert insert.
    return { $setOnInsert: defaultValue };
  };
}

// Mutates def into standardized object with SimpleSchemaGroup type
function standardizeDefinition(def) {
  // Internally, all definition types are stored as groups for simplicity of access
  if (def.type && !(def.type instanceof SimpleSchemaGroup)) {
    def.type = new SimpleSchemaGroup(pick(def, oneOfProps));
  }

  without(oneOfProps, 'type').forEach(prop => {
    delete def[prop];
  });
}

// Checks and mutates definition. Clone it first.
function checkAndScrubDefinition(fieldName, definition, options, fullSchemaObj) {
  if (!definition.type) throw new Error(`${fieldName} key is missing "type"`);

  // Validate the field definition
  forEach(definition, (val, key) => {
    if (schemaDefinitionOptions.indexOf(key) === -1) {
      throw new Error(`Invalid definition for ${fieldName} field: "${key}" is not a supported property`);
    }
  });

  // Make sure the `type`s are OK
  definition.type.definitions.forEach(({ type }) => {
    if (!type) throw new Error(`Invalid definition for ${fieldName} field: "type" option is required`);

    if (Array.isArray(type)) {
      throw new Error(`Invalid definition for ${fieldName} field: "type" may not be an array. Change it to Array.`);
    }

    if (SimpleSchema.isSimpleSchema(type)) {
      forEach(type._schema, (subVal, subKey) => {
        const newKey = `${fieldName}.${subKey}`;
        if (fullSchemaObj.hasOwnProperty(newKey)) {
          throw new Error(`The type for "${fieldName}" is set to a SimpleSchema instance that defines "${newKey}", but the parent SimpleSchema instance also tries to define "${newKey}"`);
        }
      });
    }
  });

  // defaultValue -> autoValue
  // We support defaultValue shortcut by converting it immediately into an
  // autoValue.

  if ('defaultValue' in definition) {
    if ('autoValue' in definition && !definition.autoValue.isDefault) {
      console.warn(`SimpleSchema: Found both autoValue and defaultValue options for "${fieldName}". Ignoring defaultValue.`);
    } else {
      if (fieldName.endsWith('.$')) {
        throw new Error('An array item field (one that ends with ".$") cannot have defaultValue.');
      }
      definition.autoValue = getDefaultAutoValueFunction(definition.defaultValue);
      definition.autoValue.isDefault = true;
    }
  }

  // REQUIREDNESS
  if (fieldName.endsWith('.$')) {
    definition.optional = true;
  } else {
    if (!definition.hasOwnProperty('optional')) {
      if (definition.hasOwnProperty('required')) {
        if (typeof definition.required === 'function') {
          definition.optional = function optional(...args) {
            return !definition.required.apply(this, args);
          };
        } else {
          definition.optional = !definition.required;
        }
      } else {
        definition.optional = (options.requiredByDefault === false);
      }
    }
  }

  delete definition.required;

  // LABELS
  if (!definition.hasOwnProperty('label')) {
    if (options.defaultLabel) {
      definition.label = options.defaultLabel;
    } else if (SimpleSchema.defaultLabel) {
      definition.label = SimpleSchema.defaultLabel;
    } else {
      definition.label = inflectedLabel(fieldName, options.humanizeAutoLabels);
    }
  }
}

function getPickOrOmit(type) {
  return function pickOrOmit(...args) {
    // If they are picking/omitting an object or array field, we need to also include everything under it
    const newSchema = {};
    forEach(this._schema, (value, key) => {
      // Pick/omit it if it IS in the array of keys they want OR if it
      // STARTS WITH something that is in the array plus a period
      const includeIt = args.some(wantedField => key === wantedField || key.indexOf(`${wantedField}.`) === 0);

      if ((includeIt && type === 'pick') || (!includeIt && type === 'omit')) {
        newSchema[key] = value;
      }
    });

    const subSchema = new SimpleSchema(newSchema, this._constructorOptions);
    subSchema.messageBox = this.messageBox;
    return subSchema;
  };
}

export { SimpleSchema, ValidationContext };<|MERGE_RESOLUTION|>--- conflicted
+++ resolved
@@ -3,6 +3,7 @@
 import forEach from 'lodash.foreach';
 import without from 'lodash.without';
 import omit from 'lodash.omit';
+import every from 'lodash.every';
 import pick from 'lodash.pick';
 import uniq from 'lodash.uniq';
 import MessageBox from 'message-box';
@@ -416,7 +417,7 @@
     }
 
     // Update all of the information cached on the instance
-    _.each(schemaObj, (definition, fieldName) => {
+    forEach(schemaObj, (definition, fieldName) => {
       definition = clone(definition);
       standardizeDefinition(definition);
 
@@ -428,7 +429,7 @@
         }
         this._schema[fieldName] = {
           ...this._schema[fieldName],
-          ...(_.omit(definition, 'type')),
+          ...(omit(definition, 'type')),
         };
         if (definition.type) this._schema[fieldName].type.extend(definition.type);
       } else {
@@ -463,7 +464,7 @@
 
       // Keep list of all blackbox keys for passing to MongoObject constructor
       // XXX For now if any oneOf type is blackbox, then the whole field is.
-      _.every(definition.type.definitions, (oneOfDef) => {
+      every(definition.type.definitions, (oneOfDef) => {
         if (oneOfDef.blackbox === true) {
           this._blackboxKeys.push(fieldName);
           return false; // exit loop
@@ -800,8 +801,6 @@
  * PRIVATE
  */
 
-<<<<<<< HEAD
-=======
 function mergeSchemas(schemas) {
   const mergedSchema = {};
   forEach(schemas, schema => {
@@ -822,13 +821,12 @@
   return mergedSchema;
 }
 
->>>>>>> bc38ba93
 // Throws an error if any fields are `type` SimpleSchema but then also
 // have subfields defined outside of that.
 function checkSchemaOverlap(schema) {
-  _.each(schema, (val, key) => {
-  if (!val.type) throw new Error(`${key} key is missing "type"`);
-    _.each(val.type.definitions, (def) => {
+  forEach(schema, (val, key) => {
+    if (!val.type) throw new Error(`${key} key is missing "type"`);
+    forEach(val.type.definitions, (def) => {
       if (!(SimpleSchema.isSimpleSchema(def.type))) return;
 
       forEach(def.type._schema, (subVal, subKey) => {
